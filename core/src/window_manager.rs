--- conflicted
+++ resolved
@@ -331,13 +331,7 @@
         let Rectangle(x, y, w, h) = window_system.get_geometry(window);
 
         window_system.warp_pointer(window, w, h);
-<<<<<<< HEAD
-        debug!("warping to {}, {}", w, h);
         self.mouse_drag(window_system, box move |ex: u32, ey: u32, m: &mut WindowManager, w: &WindowSystem| {
-            debug!("resizing to {}x{} at ({}, {})", ex - x as u32, ey - y as u32, x, y);
-=======
-        self.mouse_drag(window_system, box move |ex: u32, ey: u32, m: WindowManager<'a>, w: &WindowSystem| {
->>>>>>> 7aa5ca32
             let nx = cmp::max(0, ex as i32 - x) as u32;
             let ny = cmp::max(0, ey as i32 - y) as u32;
             w.resize_window(window, nx, ny);
@@ -352,7 +346,6 @@
         self.waiting_unmap.contains_key(&window)
     }
 
-<<<<<<< HEAD
     pub fn update_unmap(&mut self, window: Window) {
         let remove = match self.waiting_unmap.get_mut(&window) {
             Some(ref val) if **val < 2 => true,
@@ -368,47 +361,6 @@
             None => true
         };
         if insert { self.waiting_unmap.insert(window, 1); }
-=======
-    // Add a window to the unmap queue
-    pub fn update_unmap(&self, window: Window) -> WindowManager<'a> {
-        if !self.waiting_unmap.contains_key(&window) {
-            return self.clone();
-        }
-
-        let val = self.waiting_unmap[&window];
-        let mut new_map = self.waiting_unmap.clone();
-
-        if val == 1 {
-            new_map.remove(&window);
-        } else {
-            new_map.insert(window, val - 1);
-        }
-
-        WindowManager {
-            running: self.running,
-            dragging: self.dragging.clone(),
-            workspaces: self.workspaces.clone(),
-            waiting_unmap: new_map
-        }
-    }
-
-    pub fn insert_or_update_unmap(&self, window: Window) -> WindowManager<'a> {
-        let mut new_map = self.waiting_unmap.clone();
-
-        if new_map.contains_key(&window) {
-            let v = new_map[&window] + 1;
-            new_map.insert(window, v);
-        } else {
-            new_map.insert(window, 1);
-        }
-
-        WindowManager {
-            running: self.running,
-            dragging: self.dragging.clone(),
-            workspaces: self.workspaces.clone(),
-            waiting_unmap: new_map
-        }
->>>>>>> 7aa5ca32
     }
 
     pub fn remove_from_unmap(&mut self, window: Window) {
